--- conflicted
+++ resolved
@@ -64,13 +64,8 @@
 	github.com/patrickmn/go-cache v2.1.1-0.20191004192108-46f407853014+incompatible // indirect
 	github.com/pelletier/go-toml/v2 v2.2.4 // indirect
 	github.com/pkg/errors v0.9.1 // indirect
-<<<<<<< HEAD
-	github.com/quic-go/qpack v0.5.1 // indirect
-	github.com/quic-go/quic-go v0.49.1 // indirect
-=======
 	github.com/quic-go/qpack v0.6.0 // indirect
 	github.com/quic-go/quic-go v0.57.1 // indirect
->>>>>>> 6ccdfcc1
 	github.com/rcrowley/go-metrics v0.0.0-20201227073835-cf1acfcdf475 // indirect
 	github.com/sagikazarmark/locafero v0.12.0 // indirect
 	github.com/smarty/assertions v1.16.0 // indirect
@@ -85,24 +80,6 @@
 	github.com/valyala/bytebufferpool v1.0.0 // indirect
 	github.com/valyala/fasthttp v1.52.0 // indirect
 	github.com/youmark/pkcs8 v0.0.0-20240726163527-a2c0da244d78 // indirect
-<<<<<<< HEAD
-	go.uber.org/mock v0.5.0 // indirect
-	go.uber.org/multierr v1.11.0 // indirect
-	go.uber.org/ratelimit v0.3.1 // indirect
-	go.uber.org/zap v1.27.0 // indirect
-	golang.org/x/arch v0.14.0 // indirect
-	golang.org/x/crypto v0.36.0 // indirect
-	golang.org/x/exp v0.0.0-20240506185415-9bf2ced13842 // indirect
-	golang.org/x/mod v0.18.0 // indirect
-	golang.org/x/net v0.38.0 // indirect
-	golang.org/x/sync v0.12.0 // indirect
-	golang.org/x/sys v0.31.0 // indirect
-	golang.org/x/text v0.23.0 // indirect
-	golang.org/x/time v0.11.0 // indirect
-	golang.org/x/tools v0.22.0 // indirect
-	gopkg.in/yaml.v3 v3.0.1 // indirect
-)
-=======
 	go.uber.org/multierr v1.11.0 // indirect
 	go.uber.org/ratelimit v0.3.1 // indirect
 	go.uber.org/zap v1.27.1 // indirect
@@ -115,5 +92,4 @@
 	golang.org/x/time v0.14.0 // indirect
 )
 
-replace github.com/gomodule/redigo v2.0.0+incompatible => github.com/gomodule/redigo v1.9.3
->>>>>>> 6ccdfcc1
+replace github.com/gomodule/redigo v2.0.0+incompatible => github.com/gomodule/redigo v1.9.3